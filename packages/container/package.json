--- conflicted
+++ resolved
@@ -1,10 +1,6 @@
 {
   "name": "@random-di/container",
-<<<<<<< HEAD
-  "version": "0.2.0",
-=======
   "version": "0.3.0",
->>>>>>> 1b0f8339
   "description": "A random dependency injection container",
   "main": "dist/index.js",
   "scripts": {
